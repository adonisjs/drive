{
  "name": "@adonisjs/drive",
<<<<<<< HEAD
  "version": "1.0.1",
=======
  "version": "1.0.2",
>>>>>>> 64619f38
  "description": "Driver based file system built on top of flydrive",
  "main": "index.js",
  "scripts": {
    "lint": "standard",
    "pretest": "npm run lint",
    "posttest": "npm run coverage",
    "test:local": "FORCE_COLOR=true node bin/index.js --local",
    "test": "nyc npm run test:local",
    "test:win": "set FORCE_COLOR=true && node bin/index.js --win",
    "coverage": "nyc report --reporter=text-lcov | coveralls"
  },
  "keywords": [
    "fs",
    "aws",
    "s3"
  ],
  "author": "virk",
  "license": "MIT",
  "dependencies": {
<<<<<<< HEAD
    "@slynova/flydrive": "^0.1.5"
  },
  "devDependencies": {
    "@adonisjs/fold": "^4.0.4",
    "@adonisjs/sink": "^1.0.13",
    "coveralls": "^3.0.0",
    "cz-conventional-changelog": "^2.1.0",
    "japa": "^1.0.5",
=======
    "@slynova/flydrive": "^0.2.0"
  },
  "devDependencies": {
    "@adonisjs/fold": "^4.0.7",
    "@adonisjs/sink": "^1.0.16",
    "coveralls": "^3.0.0",
    "cz-conventional-changelog": "^2.1.0",
    "japa": "^1.0.6",
>>>>>>> 64619f38
    "japa-cli": "^1.0.1",
    "nyc": "^11.6.0",
    "semver": "^5.5.0",
    "standard": "^11.0.1"
  },
  "standard": {
    "globals": [
      "use"
    ]
  },
  "nyc": {
    "exclude": [
      "bin"
    ]
  },
  "config": {
    "commitizen": {
      "path": "./node_modules/cz-conventional-changelog"
    }
  }
}<|MERGE_RESOLUTION|>--- conflicted
+++ resolved
@@ -1,10 +1,6 @@
 {
   "name": "@adonisjs/drive",
-<<<<<<< HEAD
-  "version": "1.0.1",
-=======
   "version": "1.0.2",
->>>>>>> 64619f38
   "description": "Driver based file system built on top of flydrive",
   "main": "index.js",
   "scripts": {
@@ -24,16 +20,6 @@
   "author": "virk",
   "license": "MIT",
   "dependencies": {
-<<<<<<< HEAD
-    "@slynova/flydrive": "^0.1.5"
-  },
-  "devDependencies": {
-    "@adonisjs/fold": "^4.0.4",
-    "@adonisjs/sink": "^1.0.13",
-    "coveralls": "^3.0.0",
-    "cz-conventional-changelog": "^2.1.0",
-    "japa": "^1.0.5",
-=======
     "@slynova/flydrive": "^0.2.0"
   },
   "devDependencies": {
@@ -42,7 +28,6 @@
     "coveralls": "^3.0.0",
     "cz-conventional-changelog": "^2.1.0",
     "japa": "^1.0.6",
->>>>>>> 64619f38
     "japa-cli": "^1.0.1",
     "nyc": "^11.6.0",
     "semver": "^5.5.0",

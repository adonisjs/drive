{
  "name": "@adonisjs/drive",
  "version": "2.1.1",
  "description": "Drive is an abstraction on cloud storage service for AdonisJS applications",
  "main": "build/providers/DriveProvider.js",
  "files": [
    "build/adonis-typings",
    "build/providers",
    "build/src",
    "build/standalone.d.ts",
    "build/standalone.js",
    "build/config.d.ts",
    "build/config.js"
  ],
  "scripts": {
    "mrm": "mrm --preset=@adonisjs/mrm-preset",
    "pretest": "npm run lint",
    "test": "node -r @adonisjs/require-ts/build/register bin/test.ts",
    "clean": "del build",
    "compile": "npm run lint && npm run clean && tsc",
    "build": "npm run compile",
    "prepublishOnly": "npm run build",
    "lint": "eslint . --ext=.ts",
    "format": "prettier --write .",
    "commit": "git-cz",
    "release": "np --message=\"chore(release): %s\"",
    "version": "npm run build",
    "sync-labels": "github-label-sync --labels ./node_modules/@adonisjs/mrm-preset/gh-labels.json adonisjs/drive"
  },
  "keywords": [
    "drive",
    "adonisjs",
    "adonis-drive"
  ],
  "author": "virk,adonisjs",
  "license": "MIT",
  "devDependencies": {
    "@adonisjs/application": "^5.2.4",
    "@adonisjs/encryption": "^4.0.8",
    "@adonisjs/http-server": "^5.9.0",
    "@adonisjs/mrm-preset": "^5.0.3",
    "@adonisjs/require-ts": "^2.0.11",
    "@japa/assert": "^1.3.4",
    "@japa/run-failed-tests": "^1.0.7",
    "@japa/runner": "^2.0.7",
    "@japa/spec-reporter": "^1.1.12",
    "@poppinss/dev-utils": "^2.0.3",
    "@types/node": "^17.0.31",
    "commitizen": "^4.2.4",
    "cz-conventional-changelog": "^3.3.0",
    "del-cli": "^4.0.1",
    "eslint": "^8.15.0",
    "eslint-config-prettier": "^8.5.0",
    "eslint-plugin-adonis": "^2.1.0",
    "eslint-plugin-prettier": "^4.0.0",
    "github-label-sync": "^2.2.0",
    "husky": "^8.0.0",
    "mrm": "^4.0.0",
    "np": "^7.6.1",
    "prettier": "^2.6.2",
    "supertest": "^6.2.3",
    "typescript": "^4.6.4"
  },
  "config": {
    "commitizen": {
      "path": "cz-conventional-changelog"
    }
  },
  "np": {
    "contents": ".",
    "anyBranch": false
  },
  "dependencies": {
    "@poppinss/manager": "^5.0.2",
    "@poppinss/utils": "^4.0.4",
    "@types/fs-extra": "^9.0.13",
    "etag": "^1.8.1",
<<<<<<< HEAD
    "fs-extra": "^10.0.1",
    "macroable": "^7.0.1",
=======
    "fs-extra": "^10.1.0",
>>>>>>> 92d1448f
    "memfs": "^3.4.1"
  },
  "peerDependencies": {
    "@adonisjs/application": "^5.0.0",
    "@adonisjs/http-server": "^5.0.0"
  },
  "directories": {
    "test": "test"
  },
  "repository": {
    "type": "git",
    "url": "git+https://github.com/adonisjs/drive.git"
  },
  "bugs": {
    "url": "https://github.com/adonisjs/drive/issues"
  },
  "homepage": "https://github.com/adonisjs/drive#readme",
  "publishConfig": {
    "access": "public",
    "tag": "latest"
  },
  "mrmConfig": {
    "core": true,
    "license": "MIT",
    "services": [
      "github-actions"
    ],
    "minNodeVersion": "14.17.0",
    "probotApps": [
      "stale",
      "lock"
    ],
    "runGhActionsOnWindows": true
  },
  "eslintConfig": {
    "extends": [
      "plugin:adonis/typescriptPackage",
      "prettier"
    ],
    "plugins": [
      "prettier"
    ],
    "rules": {
      "prettier/prettier": [
        "error",
        {
          "endOfLine": "auto"
        }
      ]
    }
  },
  "eslintIgnore": [
    "build"
  ],
  "prettier": {
    "trailingComma": "es5",
    "semi": false,
    "singleQuote": true,
    "useTabs": false,
    "quoteProps": "consistent",
    "bracketSpacing": true,
    "arrowParens": "always",
    "printWidth": 100
  }
}<|MERGE_RESOLUTION|>--- conflicted
+++ resolved
@@ -75,12 +75,8 @@
     "@poppinss/utils": "^4.0.4",
     "@types/fs-extra": "^9.0.13",
     "etag": "^1.8.1",
-<<<<<<< HEAD
-    "fs-extra": "^10.0.1",
+    "fs-extra": "^10.1.0",
     "macroable": "^7.0.1",
-=======
-    "fs-extra": "^10.1.0",
->>>>>>> 92d1448f
     "memfs": "^3.4.1"
   },
   "peerDependencies": {
